{
  "name": "ms-rest-js",
  "author": {
    "name": "Microsoft Corporation",
    "email": "azsdkteam@microsoft.com",
    "url": "https://github.com/Azure/ms-rest-js"
  },
<<<<<<< HEAD
  "version": "0.3.0",
=======
  "version": "0.2.8",
>>>>>>> aa9b59e8
  "description": "Isomorphic client Runtime for Typescript/node.js/browser javascript client libraries generated using AutoRest",
  "tags": [
    "isomorphic",
    "browser",
    "javascript",
    "node",
    "microsoft",
    "autorest",
    "clientruntime"
  ],
  "keywords": [
    "isomorphic",
    "browser",
    "javascript",
    "node",
    "microsoft",
    "autorest",
    "clientruntime"
  ],
  "main": "./dist/lib/msRest.js",
  "types": "./typings/lib/msRest.d.ts",
  "license": "MIT",
  "dependencies": {
    "@types/form-data": "^2.2.1",
    "@types/is-stream": "^1.1.0",
    "@types/node": "^9.4.6",
    "@types/node-fetch": "^1.6.7",
    "@types/uuid": "^3.4.3",
    "fetch-cookie": "^0.7.0",
    "fetch-ponyfill": "amarzavery/fetch-ponyfill#master",
    "form-data": "^2.3.2",
    "is-buffer": "^2.0.0",
    "is-stream": "^1.1.0",
    "moment": "^2.21.0",
    "url-parse": "^1.2.0",
    "uuid": "^3.2.1",
    "xml2js": "^0.4.19"
  },
  "devDependencies": {
    "@types/mocha": "^2.2.40",
    "@types/should": "^8.1.30",
    "@types/xml2js": "^0.4.2",
    "mocha": "^3.5.3",
    "should": "5.2.0",
    "ts-loader": "^2.3.7",
    "tslint": "^5.7.0",
    "typescript": "^2.7.2",
    "uglify-es": "^3.1.0",
    "webpack": "^3.6.0"
  },
  "homepage": "https://github.com/Azure/ms-rest-js",
  "repository": {
    "type": "git",
    "url": "git@github.com:Azure/ms-rest-js.git"
  },
  "bugs": {
    "url": "http://github.com/Azure/ms-rest-js/issues"
  },
  "scripts": {
    "tsc": "tsc -p tsconfig.json",
    "test": "npm -s run-script tslint && npm -s run-script unit",
    "unit": "mocha -t 50000 ./dist/test",
    "uglify": "node node_modules/uglify-es/bin/uglifyjs --source-map -c -m -o msRestBundle.min.js msRestBundle.js",
    "build": "npm -s run-script tsc && webpack && npm -s run-script uglify",
    "tslint": "tslint -p . -c tslint.json --exclude test/**/*.ts"
  }
}<|MERGE_RESOLUTION|>--- conflicted
+++ resolved
@@ -5,11 +5,7 @@
     "email": "azsdkteam@microsoft.com",
     "url": "https://github.com/Azure/ms-rest-js"
   },
-<<<<<<< HEAD
   "version": "0.3.0",
-=======
-  "version": "0.2.8",
->>>>>>> aa9b59e8
   "description": "Isomorphic client Runtime for Typescript/node.js/browser javascript client libraries generated using AutoRest",
   "tags": [
     "isomorphic",
