--- conflicted
+++ resolved
@@ -11,59 +11,36 @@
   isIE
 } from "../utils/index.browser";
 import { record } from "../utils/recorder";
+import { ContainerClient, BlobClient, BlockBlobClient } from "../../src";
 
 // tslint:disable:no-empty
-<<<<<<< HEAD
-describe("Highelvel", () => {
+describe("Highlevel", () => {
   const blobServiceClient = getBSU();
-  let containerName = getUniqueName("container");
-  let containerClient = blobServiceClient.createContainerClient(containerName);
-  let blobName = getUniqueName("blob");
-  let blobClient = containerClient.createBlobClient(blobName);
-  let blockBlobClient = blobClient.createBlockBlobClient();
-=======
-describe("Highlevel", () => {
-  const serviceURL = getBSU();
   let containerName: string;
-  let containerURL: ContainerURL;
+  let containerClient: ContainerClient;
   let blobName: string;
-  let blobURL: BlobURL;
-  let blockBlobURL: BlockBlobURL;
->>>>>>> 52b66f8e
+  let blobClient: BlobClient;
+  let blockBlobClient: BlockBlobClient;
   let tempFile1: File;
   const tempFile1Length: number = 257 * 1024 * 1024 - 1;
   let tempFile2: File;
   const tempFile2Length: number = 1 * 1024 * 1024 - 1;
 
-<<<<<<< HEAD
-  beforeEach(async () => {
-    containerName = getUniqueName("container");
+  let recorder: any;
+
+  beforeEach(async function() {
+    recorder = record(this);
+    containerName = recorder.getUniqueName("container");
     containerClient = blobServiceClient.createContainerClient(containerName);
     await containerClient.create();
-    blobName = getUniqueName("blob");
+    blobName = recorder.getUniqueName("blob");
     blobClient = containerClient.createBlobClient(blobName);
     blockBlobClient = blobClient.createBlockBlobClient();
   });
 
   afterEach(async () => {
     await containerClient.delete();
-=======
-  let recorder: any;
-
-  beforeEach(async function() {
-    recorder = record(this);
-    containerName = recorder.getUniqueName("container");
-    containerURL = ContainerURL.fromServiceURL(serviceURL, containerName);
-    await containerURL.create(Aborter.none);
-    blobName = recorder.getUniqueName("blob");
-    blobURL = BlobURL.fromContainerURL(containerURL, blobName);
-    blockBlobURL = BlockBlobURL.fromBlobURL(blobURL);
-  });
-
-  afterEach(async () => {
-    await containerURL.delete(Aborter.none);
     recorder.stop();
->>>>>>> 52b66f8e
   });
 
   before(async function() {
