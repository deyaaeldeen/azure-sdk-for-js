<<<<<<< HEAD
import { FileClient } from "../src/FileClient";
import { getBSU, getUniqueName } from "./utils/index";
import * as assert from "assert";
import { appendToURLPath } from "../src/utils/utils.common";
import { DirectoryClient } from "../src/DirectoryClient";
=======
import { Aborter } from "../src/Aborter";
import { FileURL } from "../src/FileURL";
import { ShareURL } from "../src/ShareURL";
import { getBSU } from "./utils/index";
import * as assert from "assert";
import { appendToURLPath } from "../src/utils/utils.common";
import { DirectoryURL } from "../src/DirectoryURL";
import { record } from "./utils/recorder";
>>>>>>> 52b66f8e
import * as dotenv from "dotenv";
dotenv.config({ path: "../.env" });

describe("Special Naming Tests", () => {
<<<<<<< HEAD
  const serviceClient = getBSU();
  const shareName: string = getUniqueName("1share-with-dash");
  const shareClient = serviceClient.createShareClient(shareName);
  const directoryName = getUniqueName("dir");
  const directoryClient = shareClient.createDirectoryClient(directoryName);

  before(async () => {
    await shareClient.create();
    await directoryClient.create();
  });

  after(async () => {
    await shareClient.delete();
  });

  it("Should work with special container and file names with spaces", async () => {
    const fileName: string = getUniqueName("file empty");
    const fileClient = directoryClient.createFileClient(fileName);
=======
  const serviceURL = getBSU();
  let shareName: string;
  let shareURL: ShareURL;
  let directoryName: string;
  let directoryURL: DirectoryURL;

  let recorder: any;

  before(async function() {
    recorder = record(this);

    shareName = recorder.getUniqueName("1share-with-dash");
    shareURL = ShareURL.fromServiceURL(serviceURL, shareName);

    directoryName = recorder.getUniqueName("dir");
    directoryURL = DirectoryURL.fromShareURL(shareURL, directoryName);

    await shareURL.create(Aborter.none);
    await directoryURL.create(Aborter.none);

    recorder.stop();
  });

  after(async function() {
    recorder = record(this);
    await shareURL.delete(Aborter.none);
    recorder.stop();
  });

  beforeEach(function() {
    recorder = record(this);
  });

  afterEach(() => {
    recorder.stop();
  });

  it("Should work with special container and file names with spaces", async () => {
    const fileName: string = recorder.getUniqueName("file empty");
    const fileURL = FileURL.fromDirectoryURL(directoryURL, fileName);
>>>>>>> 52b66f8e

    await fileClient.create(10);
    const response = await directoryClient.listFilesAndDirectoriesSegment(undefined, {
      prefix: fileName
    });
    assert.notDeepEqual(response.segment.fileItems.length, 0);
  });

  it("Should work with special container and file names with spaces in URL string", async () => {
<<<<<<< HEAD
    const fileName: string = getUniqueName("file empty");
    const fileClient = new FileClient(
      appendToURLPath(directoryClient.url, fileName),
      directoryClient.pipeline
    );
=======
    const fileName: string = recorder.getUniqueName("file empty");
    const fileURL = new FileURL(appendToURLPath(directoryURL.url, fileName), directoryURL.pipeline);
>>>>>>> 52b66f8e

    await fileClient.create(10);
    const response = await directoryClient.listFilesAndDirectoriesSegment(undefined, {
      prefix: fileName
    });
    assert.notDeepEqual(response.segment.fileItems.length, 0);
  });

  it("Should work with special container and file names uppercase", async () => {
<<<<<<< HEAD
    const fileName: string = getUniqueName("Upper file empty another");
    const fileClient = directoryClient.createFileClient(fileName);
=======
    const fileName: string = recorder.getUniqueName("Upper file empty another");
    const fileURL = FileURL.fromDirectoryURL(directoryURL, fileName);
>>>>>>> 52b66f8e

    await fileClient.create(10);
    await fileClient.getProperties();
    const response = await directoryClient.listFilesAndDirectoriesSegment(undefined, {
      prefix: fileName
    });
    assert.notDeepEqual(response.segment.fileItems.length, 0);
  });

  it("Should work with special container and file names uppercase in URL string", async () => {
<<<<<<< HEAD
    const fileName: string = getUniqueName("Upper file empty another");
    const fileClient = new FileClient(
      appendToURLPath(directoryClient.url, fileName),
      directoryClient.pipeline
    );
=======
    const fileName: string = recorder.getUniqueName("Upper file empty another");
    const fileURL = new FileURL(appendToURLPath(directoryURL.url, fileName), directoryURL.pipeline);
>>>>>>> 52b66f8e

    await fileClient.create(10);
    await fileClient.getProperties();
    const response = await directoryClient.listFilesAndDirectoriesSegment(undefined, {
      prefix: fileName
    });
    assert.notDeepEqual(response.segment.fileItems.length, 0);
  });

  it("Should work with special file names Chinese characters", async () => {
<<<<<<< HEAD
    const fileName: string = getUniqueName("Upper file empty another 汉字");
    const fileClient = directoryClient.createFileClient(fileName);
=======
    const fileName: string = recorder.getUniqueName("Upper file empty another 汉字");
    const fileURL = FileURL.fromDirectoryURL(directoryURL, fileName);
>>>>>>> 52b66f8e

    await fileClient.create(10);
    await fileClient.getProperties();
    const response = await directoryClient.listFilesAndDirectoriesSegment(undefined, {
      prefix: fileName
    });
    assert.notDeepEqual(response.segment.fileItems.length, 0);
  });

  it("Should work with special file names Chinese characters in URL string", async () => {
<<<<<<< HEAD
    const fileName: string = getUniqueName("Upper file empty another 汉字");
    const fileClient = new FileClient(
      appendToURLPath(directoryClient.url, fileName),
      directoryClient.pipeline
    );
=======
    const fileName: string = recorder.getUniqueName("Upper file empty another 汉字");
    const fileURL = new FileURL(appendToURLPath(directoryURL.url, fileName), directoryURL.pipeline);
>>>>>>> 52b66f8e

    await fileClient.create(10);
    await fileClient.getProperties();
    const response = await directoryClient.listFilesAndDirectoriesSegment(undefined, {
      prefix: fileName
    });
    assert.notDeepEqual(response.segment.fileItems.length, 0);
  });

  it("Should work with special file name characters", async () => {
<<<<<<< HEAD
    const fileName: string = getUniqueName("汉字. special ~!@#$%^&()_+`1234567890-={}[];','");
    const fileClient = directoryClient.createFileClient(fileName);
=======
    const fileName: string = recorder.getUniqueName("汉字. special ~!@#$%^&()_+`1234567890-={}[];','");
    const fileURL = FileURL.fromDirectoryURL(directoryURL, fileName);
>>>>>>> 52b66f8e

    await fileClient.create(10);
    await fileClient.getProperties();
    const response = await directoryClient.listFilesAndDirectoriesSegment(undefined, {
      // NOTICE: Azure Storage Server will replace "\" with "/" in the file names
      prefix: fileName.replace(/\\/g, "/")
    });
    assert.notDeepEqual(response.segment.fileItems.length, 0);
  });

  it("Should work with special file name characters in URL string", async () => {
<<<<<<< HEAD
    const fileName: string = getUniqueName("汉字. special ~!@#$%^&()_+`1234567890-={}[];','");
    const fileClient = new FileClient(
=======
    const fileName: string = recorder.getUniqueName("汉字. special ~!@#$%^&()_+`1234567890-={}[];','");
    const fileURL = new FileURL(
>>>>>>> 52b66f8e
      // There are 2 special cases for a URL string:
      // Escape "%" when creating XXXURL object with URL strings
      // Escape "?" otherwise string after "?" will be treated as URL parameters
      appendToURLPath(directoryClient.url, fileName.replace(/%/g, "%25").replace(/\?/g, "%3F")),
      directoryClient.pipeline
    );

    await fileClient.create(10);
    await fileClient.getProperties();
    const response = await directoryClient.listFilesAndDirectoriesSegment(undefined, {
      // NOTICE: Azure Storage Server will replace "\" with "/" in the file names
      prefix: fileName.replace(/\\/g, "/")
    });
    assert.notDeepEqual(response.segment.fileItems.length, 0);
  });

  it("Should work with special directory name characters", async () => {
<<<<<<< HEAD
    const directoryName: string = getUniqueName("汉字. special ~!@#$%^&()_+`1234567890-={}[];','");
    const specialDirectoryClient = shareClient.createDirectoryClient(directoryName);
    const rootDirectoryClient = shareClient.createDirectoryClient("");

    await specialDirectoryClient.create();
    await specialDirectoryClient.getProperties();
    const response = await rootDirectoryClient.listFilesAndDirectoriesSegment(undefined, {
      // NOTICE: Azure Storage Server will replace "\" with "/" in the file names
      prefix: directoryName.replace(/\\/g, "/")
    });
=======
    const directoryName: string = recorder.getUniqueName("汉字. special ~!@#$%^&()_+`1234567890-={}[];','");
    const specialDirectoryURL = DirectoryURL.fromShareURL(shareURL, directoryName);
    const rootDirectoryURL = DirectoryURL.fromShareURL(shareURL, "");

    await specialDirectoryURL.create(Aborter.none);
    await specialDirectoryURL.getProperties(Aborter.none);
    const response = await rootDirectoryURL.listFilesAndDirectoriesSegment(
      Aborter.none,
      undefined,
      {
        // NOTICE: Azure Storage Server will replace "\" with "/" in the file names
        prefix: directoryName.replace(/\\/g, "/")
      }
    );
>>>>>>> 52b66f8e
    assert.notDeepEqual(response.segment.directoryItems.length, 0);
  });

  it("Should work with special directory name characters in URL string", async () => {
<<<<<<< HEAD
    const directoryName: string = getUniqueName("汉字. special ~!@#$%^&()_+`1234567890-={}[];','");
    const specialDirectoryClient = new DirectoryClient(
=======
    const directoryName: string = recorder.getUniqueName("汉字. special ~!@#$%^&()_+`1234567890-={}[];','");
    const specialDirectoryURL = new DirectoryURL(
>>>>>>> 52b66f8e
      // There are 2 special cases for a URL string:
      // Escape "%" when creating XXXURL object with URL strings
      // Escape "?" otherwise string after "?" will be treated as URL parameters
      appendToURLPath(shareClient.url, directoryName.replace(/%/g, "%25").replace(/\?/g, "%3F")),
      shareClient.pipeline
    );

    await specialDirectoryClient.create();
    await specialDirectoryClient.getProperties();

    const rootDirectoryClient = shareClient.createDirectoryClient("");
    const response = await rootDirectoryClient.listFilesAndDirectoriesSegment(undefined, {
      // NOTICE: Azure Storage Server will replace "\" with "/" in the file names
      prefix: directoryName.replace(/\\/g, "/")
    });
    assert.notDeepEqual(response.segment.directoryItems.length, 0);
  });

  it("Should work with special file name Russian URI encoded", async () => {
    const fileName: string = recorder.getUniqueName("ру́сский язы́к");
    const blobNameEncoded: string = encodeURIComponent(fileName);
    const fileClient = directoryClient.createFileClient(blobNameEncoded);

    await fileClient.create(10);
    await fileClient.getProperties();
    const response = await directoryClient.listFilesAndDirectoriesSegment(undefined, {
      prefix: blobNameEncoded
    });
    assert.notDeepEqual(response.segment.fileItems.length, 0);
  });

  it("Should work with special file name Russian", async () => {
<<<<<<< HEAD
    const fileName: string = getUniqueName("ру́сский язы́к");
    const fileClient = directoryClient.createFileClient(fileName);
=======
    const fileName: string = recorder.getUniqueName("ру́сский язы́к");
    const fileURL = FileURL.fromDirectoryURL(directoryURL, fileName);
>>>>>>> 52b66f8e

    await fileClient.create(10);
    await fileClient.getProperties();
    const response = await directoryClient.listFilesAndDirectoriesSegment(undefined, {
      prefix: fileName
    });
    assert.notDeepEqual(response.segment.fileItems.length, 0);
  });

  it("Should work with special file name Russian in URL string", async () => {
<<<<<<< HEAD
    const fileName: string = getUniqueName("ру́сский язы́к");
    const fileClient = new FileClient(
      appendToURLPath(directoryClient.url, fileName),
      directoryClient.pipeline
    );
=======
    const fileName: string = recorder.getUniqueName("ру́сский язы́к");
    const fileURL = new FileURL(appendToURLPath(directoryURL.url, fileName), directoryURL.pipeline);
>>>>>>> 52b66f8e

    await fileClient.create(10);
    await fileClient.getProperties();
    const response = await directoryClient.listFilesAndDirectoriesSegment(undefined, {
      prefix: fileName
    });
    assert.notDeepEqual(response.segment.fileItems.length, 0);
  });

  it("Should work with special file name Arabic URI encoded", async () => {
    const fileName: string = recorder.getUniqueName("عربي/عربى");
    const blobNameEncoded: string = encodeURIComponent(fileName);
    const fileClient = directoryClient.createFileClient(blobNameEncoded);

    await fileClient.create(10);
    await fileClient.getProperties();
    const response = await directoryClient.listFilesAndDirectoriesSegment(undefined, {
      prefix: blobNameEncoded
    });
    assert.notDeepEqual(response.segment.fileItems.length, 0);
  });

  it("Should work with special file name Arabic", async () => {
<<<<<<< HEAD
    const fileName: string = getUniqueName("عربيعربى");
    const fileClient = directoryClient.createFileClient(fileName);
=======
    const fileName: string = recorder.getUniqueName("عربيعربى");
    const fileURL = FileURL.fromDirectoryURL(directoryURL, fileName);
>>>>>>> 52b66f8e

    await fileClient.create(10);
    await fileClient.getProperties();
    const response = await directoryClient.listFilesAndDirectoriesSegment(undefined, {
      prefix: fileName
    });
    assert.notDeepEqual(response.segment.fileItems.length, 0);
  });

  it("Should work with special file name Arabic in URL string", async () => {
<<<<<<< HEAD
    const fileName: string = getUniqueName("عربيعربى");
    const fileClient = new FileClient(
      appendToURLPath(directoryClient.url, fileName),
      directoryClient.pipeline
    );
=======
    const fileName: string = recorder.getUniqueName("عربيعربى");
    const fileURL = new FileURL(appendToURLPath(directoryURL.url, fileName), directoryURL.pipeline);
>>>>>>> 52b66f8e

    await fileClient.create(10);
    await fileClient.getProperties();
    const response = await directoryClient.listFilesAndDirectoriesSegment(undefined, {
      prefix: fileName
    });
    assert.notDeepEqual(response.segment.fileItems.length, 0);
  });

  it("Should work with special file name Japanese URI encoded", async () => {
    const fileName: string = recorder.getUniqueName("にっぽんごにほんご");
    const blobNameEncoded: string = encodeURIComponent(fileName);
    const fileClient = directoryClient.createFileClient(blobNameEncoded);

    await fileClient.create(10);
    await fileClient.getProperties();
    const response = await directoryClient.listFilesAndDirectoriesSegment(undefined, {
      prefix: blobNameEncoded
    });
    assert.notDeepEqual(response.segment.fileItems.length, 0);
  });

  it("Should work with special file name Japanese", async () => {
<<<<<<< HEAD
    const fileName: string = getUniqueName("にっぽんごにほんご");
    const fileClient = directoryClient.createFileClient(fileName);
=======
    const fileName: string = recorder.getUniqueName("にっぽんごにほんご");
    const fileURL = FileURL.fromDirectoryURL(directoryURL, fileName);
>>>>>>> 52b66f8e

    await fileClient.create(10);
    await fileClient.getProperties();
    const response = await directoryClient.listFilesAndDirectoriesSegment(undefined, {
      prefix: fileName
    });
    assert.notDeepEqual(response.segment.fileItems.length, 0);
  });

  it("Should work with special file name Japanese in URL string", async () => {
<<<<<<< HEAD
    const fileName: string = getUniqueName("にっぽんごにほんご");
    const fileClient = new FileClient(
      appendToURLPath(directoryClient.url, fileName),
      directoryClient.pipeline
    );
=======
    const fileName: string = recorder.getUniqueName("にっぽんごにほんご");
    const fileURL = new FileURL(appendToURLPath(directoryURL.url, fileName), directoryURL.pipeline);
>>>>>>> 52b66f8e

    await fileClient.create(10);
    await fileClient.getProperties();
    const response = await directoryClient.listFilesAndDirectoriesSegment(undefined, {
      prefix: fileName
    });
    assert.notDeepEqual(response.segment.fileItems.length, 0);
  });
});<|MERGE_RESOLUTION|>--- conflicted
+++ resolved
@@ -1,69 +1,39 @@
-<<<<<<< HEAD
 import { FileClient } from "../src/FileClient";
-import { getBSU, getUniqueName } from "./utils/index";
+import { getBSU } from "./utils/index";
 import * as assert from "assert";
 import { appendToURLPath } from "../src/utils/utils.common";
 import { DirectoryClient } from "../src/DirectoryClient";
-=======
-import { Aborter } from "../src/Aborter";
-import { FileURL } from "../src/FileURL";
-import { ShareURL } from "../src/ShareURL";
-import { getBSU } from "./utils/index";
-import * as assert from "assert";
-import { appendToURLPath } from "../src/utils/utils.common";
-import { DirectoryURL } from "../src/DirectoryURL";
 import { record } from "./utils/recorder";
->>>>>>> 52b66f8e
 import * as dotenv from "dotenv";
+import { ShareClient } from '../src';
 dotenv.config({ path: "../.env" });
 
 describe("Special Naming Tests", () => {
-<<<<<<< HEAD
   const serviceClient = getBSU();
-  const shareName: string = getUniqueName("1share-with-dash");
-  const shareClient = serviceClient.createShareClient(shareName);
-  const directoryName = getUniqueName("dir");
-  const directoryClient = shareClient.createDirectoryClient(directoryName);
-
-  before(async () => {
+  let shareName: string;
+  let shareClient: ShareClient;
+  let directoryName: string;
+  let directoryClient: DirectoryClient;
+
+  let recorder: any;
+
+  before(async function() {
+    recorder = record(this);
+
+    shareName = recorder.getUniqueName("1share-with-dash");shareClient = serviceClient.createShareClient(shareName);
+
+    directoryName = recorder.getUniqueName("dir");
+    directoryClient = shareClient.createDirectoryClient(directoryName);
+
     await shareClient.create();
     await directoryClient.create();
-  });
-
-  after(async () => {
-    await shareClient.delete();
-  });
-
-  it("Should work with special container and file names with spaces", async () => {
-    const fileName: string = getUniqueName("file empty");
-    const fileClient = directoryClient.createFileClient(fileName);
-=======
-  const serviceURL = getBSU();
-  let shareName: string;
-  let shareURL: ShareURL;
-  let directoryName: string;
-  let directoryURL: DirectoryURL;
-
-  let recorder: any;
-
-  before(async function() {
-    recorder = record(this);
-
-    shareName = recorder.getUniqueName("1share-with-dash");
-    shareURL = ShareURL.fromServiceURL(serviceURL, shareName);
-
-    directoryName = recorder.getUniqueName("dir");
-    directoryURL = DirectoryURL.fromShareURL(shareURL, directoryName);
-
-    await shareURL.create(Aborter.none);
-    await directoryURL.create(Aborter.none);
 
     recorder.stop();
   });
 
   after(async function() {
     recorder = record(this);
-    await shareURL.delete(Aborter.none);
+    await shareClient.delete();
     recorder.stop();
   });
 
@@ -77,8 +47,7 @@
 
   it("Should work with special container and file names with spaces", async () => {
     const fileName: string = recorder.getUniqueName("file empty");
-    const fileURL = FileURL.fromDirectoryURL(directoryURL, fileName);
->>>>>>> 52b66f8e
+    const fileClient = directoryClient.createFileClient(fileName);
 
     await fileClient.create(10);
     const response = await directoryClient.listFilesAndDirectoriesSegment(undefined, {
@@ -88,16 +57,11 @@
   });
 
   it("Should work with special container and file names with spaces in URL string", async () => {
-<<<<<<< HEAD
-    const fileName: string = getUniqueName("file empty");
-    const fileClient = new FileClient(
-      appendToURLPath(directoryClient.url, fileName),
-      directoryClient.pipeline
-    );
-=======
     const fileName: string = recorder.getUniqueName("file empty");
-    const fileURL = new FileURL(appendToURLPath(directoryURL.url, fileName), directoryURL.pipeline);
->>>>>>> 52b66f8e
+    const fileClient = new FileClient(
+      appendToURLPath(directoryClient.url, fileName),
+      directoryClient.pipeline
+    );
 
     await fileClient.create(10);
     const response = await directoryClient.listFilesAndDirectoriesSegment(undefined, {
@@ -107,13 +71,8 @@
   });
 
   it("Should work with special container and file names uppercase", async () => {
-<<<<<<< HEAD
-    const fileName: string = getUniqueName("Upper file empty another");
-    const fileClient = directoryClient.createFileClient(fileName);
-=======
     const fileName: string = recorder.getUniqueName("Upper file empty another");
-    const fileURL = FileURL.fromDirectoryURL(directoryURL, fileName);
->>>>>>> 52b66f8e
+    const fileClient = directoryClient.createFileClient(fileName);
 
     await fileClient.create(10);
     await fileClient.getProperties();
@@ -124,16 +83,11 @@
   });
 
   it("Should work with special container and file names uppercase in URL string", async () => {
-<<<<<<< HEAD
-    const fileName: string = getUniqueName("Upper file empty another");
-    const fileClient = new FileClient(
-      appendToURLPath(directoryClient.url, fileName),
-      directoryClient.pipeline
-    );
-=======
     const fileName: string = recorder.getUniqueName("Upper file empty another");
-    const fileURL = new FileURL(appendToURLPath(directoryURL.url, fileName), directoryURL.pipeline);
->>>>>>> 52b66f8e
+    const fileClient = new FileClient(
+      appendToURLPath(directoryClient.url, fileName),
+      directoryClient.pipeline
+    );
 
     await fileClient.create(10);
     await fileClient.getProperties();
@@ -144,13 +98,8 @@
   });
 
   it("Should work with special file names Chinese characters", async () => {
-<<<<<<< HEAD
-    const fileName: string = getUniqueName("Upper file empty another 汉字");
-    const fileClient = directoryClient.createFileClient(fileName);
-=======
     const fileName: string = recorder.getUniqueName("Upper file empty another 汉字");
-    const fileURL = FileURL.fromDirectoryURL(directoryURL, fileName);
->>>>>>> 52b66f8e
+    const fileClient = directoryClient.createFileClient(fileName);
 
     await fileClient.create(10);
     await fileClient.getProperties();
@@ -161,16 +110,11 @@
   });
 
   it("Should work with special file names Chinese characters in URL string", async () => {
-<<<<<<< HEAD
-    const fileName: string = getUniqueName("Upper file empty another 汉字");
-    const fileClient = new FileClient(
-      appendToURLPath(directoryClient.url, fileName),
-      directoryClient.pipeline
-    );
-=======
     const fileName: string = recorder.getUniqueName("Upper file empty another 汉字");
-    const fileURL = new FileURL(appendToURLPath(directoryURL.url, fileName), directoryURL.pipeline);
->>>>>>> 52b66f8e
+    const fileClient = new FileClient(
+      appendToURLPath(directoryClient.url, fileName),
+      directoryClient.pipeline
+    );
 
     await fileClient.create(10);
     await fileClient.getProperties();
@@ -181,13 +125,8 @@
   });
 
   it("Should work with special file name characters", async () => {
-<<<<<<< HEAD
-    const fileName: string = getUniqueName("汉字. special ~!@#$%^&()_+`1234567890-={}[];','");
-    const fileClient = directoryClient.createFileClient(fileName);
-=======
     const fileName: string = recorder.getUniqueName("汉字. special ~!@#$%^&()_+`1234567890-={}[];','");
-    const fileURL = FileURL.fromDirectoryURL(directoryURL, fileName);
->>>>>>> 52b66f8e
+    const fileClient = directoryClient.createFileClient(fileName);
 
     await fileClient.create(10);
     await fileClient.getProperties();
@@ -199,13 +138,8 @@
   });
 
   it("Should work with special file name characters in URL string", async () => {
-<<<<<<< HEAD
-    const fileName: string = getUniqueName("汉字. special ~!@#$%^&()_+`1234567890-={}[];','");
-    const fileClient = new FileClient(
-=======
     const fileName: string = recorder.getUniqueName("汉字. special ~!@#$%^&()_+`1234567890-={}[];','");
-    const fileURL = new FileURL(
->>>>>>> 52b66f8e
+    const fileClient = new FileClient(
       // There are 2 special cases for a URL string:
       // Escape "%" when creating XXXURL object with URL strings
       // Escape "?" otherwise string after "?" will be treated as URL parameters
@@ -223,8 +157,7 @@
   });
 
   it("Should work with special directory name characters", async () => {
-<<<<<<< HEAD
-    const directoryName: string = getUniqueName("汉字. special ~!@#$%^&()_+`1234567890-={}[];','");
+    const directoryName: string = recorder.getUniqueName("汉字. special ~!@#$%^&()_+`1234567890-={}[];','");
     const specialDirectoryClient = shareClient.createDirectoryClient(directoryName);
     const rootDirectoryClient = shareClient.createDirectoryClient("");
 
@@ -234,33 +167,12 @@
       // NOTICE: Azure Storage Server will replace "\" with "/" in the file names
       prefix: directoryName.replace(/\\/g, "/")
     });
-=======
+    assert.notDeepEqual(response.segment.directoryItems.length, 0);
+  });
+
+  it("Should work with special directory name characters in URL string", async () => {
     const directoryName: string = recorder.getUniqueName("汉字. special ~!@#$%^&()_+`1234567890-={}[];','");
-    const specialDirectoryURL = DirectoryURL.fromShareURL(shareURL, directoryName);
-    const rootDirectoryURL = DirectoryURL.fromShareURL(shareURL, "");
-
-    await specialDirectoryURL.create(Aborter.none);
-    await specialDirectoryURL.getProperties(Aborter.none);
-    const response = await rootDirectoryURL.listFilesAndDirectoriesSegment(
-      Aborter.none,
-      undefined,
-      {
-        // NOTICE: Azure Storage Server will replace "\" with "/" in the file names
-        prefix: directoryName.replace(/\\/g, "/")
-      }
-    );
->>>>>>> 52b66f8e
-    assert.notDeepEqual(response.segment.directoryItems.length, 0);
-  });
-
-  it("Should work with special directory name characters in URL string", async () => {
-<<<<<<< HEAD
-    const directoryName: string = getUniqueName("汉字. special ~!@#$%^&()_+`1234567890-={}[];','");
     const specialDirectoryClient = new DirectoryClient(
-=======
-    const directoryName: string = recorder.getUniqueName("汉字. special ~!@#$%^&()_+`1234567890-={}[];','");
-    const specialDirectoryURL = new DirectoryURL(
->>>>>>> 52b66f8e
       // There are 2 special cases for a URL string:
       // Escape "%" when creating XXXURL object with URL strings
       // Escape "?" otherwise string after "?" will be treated as URL parameters
@@ -293,13 +205,8 @@
   });
 
   it("Should work with special file name Russian", async () => {
-<<<<<<< HEAD
-    const fileName: string = getUniqueName("ру́сский язы́к");
-    const fileClient = directoryClient.createFileClient(fileName);
-=======
     const fileName: string = recorder.getUniqueName("ру́сский язы́к");
-    const fileURL = FileURL.fromDirectoryURL(directoryURL, fileName);
->>>>>>> 52b66f8e
+    const fileClient = directoryClient.createFileClient(fileName);
 
     await fileClient.create(10);
     await fileClient.getProperties();
@@ -310,16 +217,11 @@
   });
 
   it("Should work with special file name Russian in URL string", async () => {
-<<<<<<< HEAD
-    const fileName: string = getUniqueName("ру́сский язы́к");
-    const fileClient = new FileClient(
-      appendToURLPath(directoryClient.url, fileName),
-      directoryClient.pipeline
-    );
-=======
     const fileName: string = recorder.getUniqueName("ру́сский язы́к");
-    const fileURL = new FileURL(appendToURLPath(directoryURL.url, fileName), directoryURL.pipeline);
->>>>>>> 52b66f8e
+    const fileClient = new FileClient(
+      appendToURLPath(directoryClient.url, fileName),
+      directoryClient.pipeline
+    );
 
     await fileClient.create(10);
     await fileClient.getProperties();
@@ -343,13 +245,8 @@
   });
 
   it("Should work with special file name Arabic", async () => {
-<<<<<<< HEAD
-    const fileName: string = getUniqueName("عربيعربى");
-    const fileClient = directoryClient.createFileClient(fileName);
-=======
     const fileName: string = recorder.getUniqueName("عربيعربى");
-    const fileURL = FileURL.fromDirectoryURL(directoryURL, fileName);
->>>>>>> 52b66f8e
+    const fileClient = directoryClient.createFileClient(fileName);
 
     await fileClient.create(10);
     await fileClient.getProperties();
@@ -360,16 +257,11 @@
   });
 
   it("Should work with special file name Arabic in URL string", async () => {
-<<<<<<< HEAD
-    const fileName: string = getUniqueName("عربيعربى");
-    const fileClient = new FileClient(
-      appendToURLPath(directoryClient.url, fileName),
-      directoryClient.pipeline
-    );
-=======
     const fileName: string = recorder.getUniqueName("عربيعربى");
-    const fileURL = new FileURL(appendToURLPath(directoryURL.url, fileName), directoryURL.pipeline);
->>>>>>> 52b66f8e
+    const fileClient = new FileClient(
+      appendToURLPath(directoryClient.url, fileName),
+      directoryClient.pipeline
+    );
 
     await fileClient.create(10);
     await fileClient.getProperties();
@@ -393,13 +285,8 @@
   });
 
   it("Should work with special file name Japanese", async () => {
-<<<<<<< HEAD
-    const fileName: string = getUniqueName("にっぽんごにほんご");
-    const fileClient = directoryClient.createFileClient(fileName);
-=======
     const fileName: string = recorder.getUniqueName("にっぽんごにほんご");
-    const fileURL = FileURL.fromDirectoryURL(directoryURL, fileName);
->>>>>>> 52b66f8e
+    const fileClient = directoryClient.createFileClient(fileName);
 
     await fileClient.create(10);
     await fileClient.getProperties();
@@ -410,16 +297,11 @@
   });
 
   it("Should work with special file name Japanese in URL string", async () => {
-<<<<<<< HEAD
-    const fileName: string = getUniqueName("にっぽんごにほんご");
-    const fileClient = new FileClient(
-      appendToURLPath(directoryClient.url, fileName),
-      directoryClient.pipeline
-    );
-=======
     const fileName: string = recorder.getUniqueName("にっぽんごにほんご");
-    const fileURL = new FileURL(appendToURLPath(directoryURL.url, fileName), directoryURL.pipeline);
->>>>>>> 52b66f8e
+    const fileClient = new FileClient(
+      appendToURLPath(directoryClient.url, fileName),
+      directoryClient.pipeline
+    );
 
     await fileClient.create(10);
     await fileClient.getProperties();
