--- conflicted
+++ resolved
@@ -1,6 +1,5 @@
 import { URLBuilder } from "@azure/ms-rest-js";
 import * as assert from "assert";
-
 import { QueueClient, RestError, newPipeline } from "../src";
 import { Pipeline } from "../src/Pipeline";
 import { getQSU } from "./utils";
@@ -10,37 +9,22 @@
 dotenv.config({ path: "../.env" });
 
 describe("RetryPolicy", () => {
-<<<<<<< HEAD
   const queueServiceClient = getQSU();
-  let queueName: string = getUniqueName("queue");
-  let queueClient = queueServiceClient.createQueueClient(queueName);
+  let queueName: string;
+  let queueClient: QueueClient;
 
-  beforeEach(async () => {
-    queueName = getUniqueName("queue");
+  let recorder: any;
+
+  beforeEach(async function() {
+    recorder = record(this);
+    queueName = recorder.getUniqueName("queue");
     queueClient = queueServiceClient.createQueueClient(queueName);
     await queueClient.create();
   });
 
   afterEach(async () => {
     await queueClient.delete();
-=======
-  const serviceURL = getQSU();
-  let queueName: string;
-  let queueURL: QueueURL;
-
-  let recorder: any;
-
-  beforeEach(async function() {
-    recorder = record(this);
-    queueName = recorder.getUniqueName("queue");
-    queueURL = QueueURL.fromServiceURL(serviceURL, queueName);
-    await queueURL.create(Aborter.none);
-  });
-
-  afterEach(async () => {
-    await queueURL.delete(Aborter.none);
     recorder.stop();
->>>>>>> 636f8a2c
   });
 
   it("Retry policy should work when first request fails with 500", async () => {
@@ -54,7 +38,7 @@
     const factories = queueClient.pipeline.factories.slice(); // clone factories array
     factories.push(injector);
     const pipeline = new Pipeline(factories);
-    const injectqueueClient = new QueueClient(queueClient.url,  pipeline);
+    const injectqueueClient = new QueueClient(queueClient.url, pipeline);
 
     const metadata = {
       key0: "val0",
@@ -78,7 +62,7 @@
     }).factories;
     factories.push(injector);
     const pipeline = new Pipeline(factories);
-    const injectqueueClient = new QueueClient(queueClient.url,  pipeline);
+    const injectqueueClient = new QueueClient(queueClient.url, pipeline);
 
     let hasError = false;
     try {
@@ -117,7 +101,7 @@
     }).factories;
     factories.push(injector);
     const pipeline = new Pipeline(factories);
-    const injectqueueClient = new QueueClient(queueClient.url,  pipeline);
+    const injectqueueClient = new QueueClient(queueClient.url, pipeline);
 
     let finalRequestURL = "";
     try {
