--- conflicted
+++ resolved
@@ -1,6 +1,6 @@
 {
   "name": "@azure/cosmos",
-  "version": "3.1.1",
+  "version": "3.2.0",
   "description": "Microsoft Azure Cosmos DB Service Node.js SDK for SQL API",
   "sdk-type": "client",
   "keywords": [
@@ -13,10 +13,6 @@
     "database",
     "cloud"
   ],
-<<<<<<< HEAD
-=======
-  "version": "3.2.0",
->>>>>>> ed9cd679
   "author": "Microsoft Corporation",
   "main": "./dist/index.js",
   "module": "./dist-esm/index.js",
@@ -123,39 +119,12 @@
     "rollup": "^1.16.3",
     "rollup-plugin-json": "^4.0.0",
     "rollup-plugin-local-resolve": "^1.0.7",
-<<<<<<< HEAD
     "rollup-plugin-multi-entry": "^2.1.0",
     "sinon": "^7.1.0",
     "source-map-support": "^0.5.9",
     "ts-node": "^8.3.0",
     "typedoc": "0.14.2",
     "typescript": "^3.2.2"
-=======
-    "rollup-plugin-multi-entry": "2.0.2",
-    "sinon": "7.2.7",
-    "source-map-support": "0.5.11",
-    "ts-node": "^8.0.2",
-    "tslint": "5.16.0",
-    "tslint-config-prettier": "^1.14.0",
-    "typedoc": "^0.15.0",
-    "typescript": "3.5.1"
-  },
-  "dependencies": {
-    "@azure/cosmos-sign": "1.0.2",
-    "@types/debug": "^4.1.4",
-    "atob": "2.1.2",
-    "binary-search-bounds": "2.0.3",
-    "crypto-hash": "1.1.0",
-    "debug": "^4.1.1",
-    "fast-json-stable-stringify": "2.0.0",
-    "node-abort-controller": "1.0.3",
-    "node-fetch": "2.6.0",
-    "priorityqueuejs": "1.0.0",
-    "semaphore": "1.0.5",
-    "tslib": "^1.9.3",
-    "universal-user-agent": "2.1.0",
-    "uuid": "3.3.2"
->>>>>>> ed9cd679
   },
   "repository": {
     "type": "git",
