--- conflicted
+++ resolved
@@ -95,12 +95,8 @@
         Prefer: "Prefer",
         Location: "Location",
         Referer: "referer",
-<<<<<<< HEAD
         A_IM: "A-IM",
         
-=======
-
->>>>>>> 1ede9e9c
         // Query
         Query: "x-ms-documentdb-query",
         IsQuery: "x-ms-documentdb-isquery",
